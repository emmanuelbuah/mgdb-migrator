--- conflicted
+++ resolved
@@ -41,15 +41,9 @@
     "@types/jest": "24.0.15",
     "@types/lodash": "4.14.136",
     "@types/mongodb": "3.1.30",
-<<<<<<< HEAD
     "@types/node": "10.14.13",
-    "jest": "24.1.0",
-    "tslint": "5.18.0",
-=======
-    "@types/node": "10.12.21",
     "jest": "24.8.0",
     "tslint": "5.18.1",
->>>>>>> 13cfb702
     "tslint-eslint-rules": "5.4.0",
     "tslint-microsoft-contrib": "6.2.0",
     "typescript": "3.5.3",
