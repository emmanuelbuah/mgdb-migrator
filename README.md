A simple migration system for mongodb supporting up/downwards migrations.

## Status

| Branch |                                                    Status                                                     |
| ------ | :-----------------------------------------------------------------------------------------------------------: |
| Next   |  ![CI Workflow](https://github.com/emmanuelbuah/mgdb-migrator/workflows/CI%20Workflow/badge.svg?branch=next)  |
| Master | ![CI Workflow](https://github.com/emmanuelbuah/mgdb-migrator/workflows/CI%20Workflow/badge.svg?branch=master) |

## Installation

Migrations can be installed through yarn or npm. Type:

```sh
$ npm install mgdb-migrator
```

or

```sh
$ yarn add mgdb-migrator
```

## API

### Basics

Import and use the migrator instance - migrator. User the migrator to configure and setup your migration

```javascript
import { migrator } from 'mgdb-migrator';

migrator.config({
      // false disables logging
      log: true,
      // null or a function
      logger: (level, ...args) => console.log(level, ...args),
      // enable/disable info log "already at latest."
      logIfLatest: true,
      // migrations collection name. Defaults to 'migrations'
      collectionName: 'migrations',
      // mongdb connection properties object or mongo Db instance
      db: {
        // mongdb connection url
        connectionUrl: "your connection string",
        // optional database name, in case using it in connection string is not an option
        name: "your database name",
        // optional mongdb Client options
        options: {
          useNewUrlParser: true,
          useUnifiedTopology: true,
        },
      }
}); // Returns a promise

```

Or ...

Define a new instance of migrator and configure it as you see fit

```javascript
import { Migrator } from 'mgdb-migrator';

var migrator = new Migrator({
      // false disables logging
      log: true,
      // null or a function
      logger: (level, ...args) => console.log(level, ...args),
      // enable/disable info log "already at latest."
      logIfLatest: true,
      // migrations collection name
      collectionName: 'migrations',
      // mongdb connection properties object or mongo Db instance
      db: {
        // mongdb connection url
        connectionUrl: "your connection string",
        // optional database name, in case using it in connection string is not an option
        name: "your database name",
        // optional mongdb Client options
        options: {
          useNewUrlParser: true,
          useUnifiedTopology: true,
        },
      }
})
await migrator.config(); // Returns a promise
```

To write a simple migration, somewhere in the server section of your project define:

```javascript
migrator.add({
  version: 1,
<<<<<<< HEAD
  up: function (db) {
=======
  up: function(db, logger) {
>>>>>>> c1094c78
    // use `db`(mongo driver Db instance) for migration setup to version 1
    // See http://mongodb.github.io/node-mongodb-native/2.2/api/Db.html for db api
  },
});
```

To run this migration to the latest version:

```javascript
migrator.migrateTo('latest');
```

### Advanced

A more complete set of migrations might look like:

```javascript
migrator.add({
  version: 1,
  name: 'Name for this migration',
<<<<<<< HEAD
  up: function (db) {
    // use `db`(mongo driver Db instance) for migration setup to version 1.
    // See http://mongodb.github.io/node-mongodb-native/2.2/api/Db.html for db api
  },
  down: function (db) {
=======
  up: function(db, logger) {
    // use `db`(mongo driver Db instance) for migration setup to version 1.
    // See http://mongodb.github.io/node-mongodb-native/2.2/api/Db.html for db api
  },
  down: function(db, logger) {
>>>>>>> c1094c78
    // use `db`(mongo driver Db instance) for migration setup to version 0
    // See http://mongodb.github.io/node-mongodb-native/2.2/api/Db.html for db api
  },
});

migrator.add({
  version: 2,
  name: 'Name for this migration',
<<<<<<< HEAD
  up: function (db) {
    // use `db`(mongo driver Db instance) for migration setup to version 2
    // See http://mongodb.github.io/node-mongodb-native/2.2/api/Db.html for db api
  },
  down: function (db) {
=======
  up: function(db, logger) {
    // use `db`(mongo driver Db instance) for migration setup to version 2
    // See http://mongodb.github.io/node-mongodb-native/2.2/api/Db.html for db api
  },
  down: function(db, logger) {
>>>>>>> c1094c78
    // use `db`(mongo driver Db instance) for migration setup to version 1
    // See http://mongodb.github.io/node-mongodb-native/2.2/api/Db.html for db api
  },
});
```

Control execution flow with async/await (promises):

```javascript
migrator.add({
  version: 2,
  name: 'Name for this migration',
  up: async function(db, logger) {
    // use `db`(mongo driver Db instance) for migration setup to version 2
    // See http://mongodb.github.io/node-mongodb-native/2.2/api/Db.html for db api
     await db.collections('someCollection')....
  },
  down: async function(db, logger) {
    // use `db`(mongo driver Db instance) for migration setup to version 1
    // See http://mongodb.github.io/node-mongodb-native/2.2/api/Db.html for db api
    await db.collections('someCollection')....
  }
});
```

As in 'Basics', you can migrate to the latest by running:

```javascript
migrator.migrateTo('latest');
```

By specifying a version, you can migrate directly to that version (if possible). The migration system will automatically determine which direction to migrate in.

In the above example, you could migrate directly to version 2 by running:

```javascript
migrator.migrateTo(2);
```

If you wanted to undo all of your migrations, you could migrate back down to version 0 by running:

```javascript
migrator.migrateTo(0);
```

Sometimes (usually when somethings gone awry), you may need to re-run a migration. You can do this with the rerun subcommand, like:

```javascript
migrator.migrateTo('3,rerun');
```

To see what version the database is at, call:

```javascript
migrator.getVersion();
```

To see what number of migrations configured, call:

```javascript
migrator.getNumberOfMigrations();
```

**IMPORTANT**:

- You cannot create your own migration at version 0. This version is reserved by migration for
  a 'vanilla' system, that is, one without any migrations applied.
- If migrating from vT1 to vTz and migration fails from a vTx to vTy, where vTx & vTy are incremental versions
  between vT1 to vTz, migration will stop at vTx.
- Prefer an async function (async | promise) for both up()/down() setup. This will ensure migration completes before version bump during execution.

### Configuration

You can configure Migrator with the `config` method. Defaults are:

```javascript
migrator.config({
  // Log job run details to console
  log: true,
  // Use a custom logger function (level, ...args) => void
  logger: null,
  // Enable/disable logging "Not migrating, already at version {number}"
  logIfLatest: true,
  // migrations collection name to use in the database
  collectionName: "migrations"
      // mongdb connection properties object or mongo Db instance
  db: {
    // mongdb connection url
    connectionUrl: "your connection string",
    // optional database name, in case using it in connection string is not an option
    name: null,
    // optional mongdb Client options
    options: null,
  }
});
```

### Logging

Migrations uses console by default for logging if not provided. If you want to use your
own logger (for sending to other consumers or similar) you can do so by
configuring the `logger` option when calling `migrator.config` .

Migrations expects a function as `logger`, and will pass an argument with properties level, message,
to it for
you to take action on.

```javascript
var MyLogger = function(opts) {
  console.log('Level', opts.level);
  console.log('Message', opts.message);
}

Migrator.config({
  ...
  logger: MyLogger
  ...
});

```

The `opts` object passed to `MyLogger` above includes `level`, `message`, and any other additional
info needed.

- `level` will be one of `info`, `warn`, `error`, `debug`.
- `message` is something like `Finished migrating.`.

## Development

Run docker-compose to execute lib in dev mode

```sh
$ npm run docker:dev
```

## Test

Run docker-compose to execute lib in test mode

```sh
$ npm run docker:test
```

## Credits

Migration builds on [percolatestudio/meteor-migrations](https://github.com/percolatestudio/meteor-migrations) with the goal of creating a generic mongodb migration library<|MERGE_RESOLUTION|>--- conflicted
+++ resolved
@@ -92,11 +92,7 @@
 ```javascript
 migrator.add({
   version: 1,
-<<<<<<< HEAD
-  up: function (db) {
-=======
-  up: function(db, logger) {
->>>>>>> c1094c78
+  up: function (db, logger) {
     // use `db`(mongo driver Db instance) for migration setup to version 1
     // See http://mongodb.github.io/node-mongodb-native/2.2/api/Db.html for db api
   },
@@ -117,19 +113,11 @@
 migrator.add({
   version: 1,
   name: 'Name for this migration',
-<<<<<<< HEAD
-  up: function (db) {
+  up: function (db, logger) {
     // use `db`(mongo driver Db instance) for migration setup to version 1.
     // See http://mongodb.github.io/node-mongodb-native/2.2/api/Db.html for db api
   },
-  down: function (db) {
-=======
-  up: function(db, logger) {
-    // use `db`(mongo driver Db instance) for migration setup to version 1.
-    // See http://mongodb.github.io/node-mongodb-native/2.2/api/Db.html for db api
-  },
-  down: function(db, logger) {
->>>>>>> c1094c78
+  down: function (db, logger) {
     // use `db`(mongo driver Db instance) for migration setup to version 0
     // See http://mongodb.github.io/node-mongodb-native/2.2/api/Db.html for db api
   },
@@ -138,19 +126,11 @@
 migrator.add({
   version: 2,
   name: 'Name for this migration',
-<<<<<<< HEAD
-  up: function (db) {
+  up: function (db, logger) {
     // use `db`(mongo driver Db instance) for migration setup to version 2
     // See http://mongodb.github.io/node-mongodb-native/2.2/api/Db.html for db api
   },
-  down: function (db) {
-=======
-  up: function(db, logger) {
-    // use `db`(mongo driver Db instance) for migration setup to version 2
-    // See http://mongodb.github.io/node-mongodb-native/2.2/api/Db.html for db api
-  },
-  down: function(db, logger) {
->>>>>>> c1094c78
+  down: function (db, logger) {
     // use `db`(mongo driver Db instance) for migration setup to version 1
     // See http://mongodb.github.io/node-mongodb-native/2.2/api/Db.html for db api
   },
